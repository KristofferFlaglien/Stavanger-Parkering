--- conflicted
+++ resolved
@@ -41,8 +41,6 @@
           host = ${{ secrets.DATABRICKS_HOST }}
           token = ${{ secrets.DATABRICKS_TOKEN }}
           EOF
-          databricks jobs configure --version=2.1
-
 
 
       # Step 4: Deploy Notebooks (CLI)
@@ -60,10 +58,6 @@
       - name: Deploy jobs
         run: |
 
-<<<<<<< HEAD
-=======
-          databricks jobs configure --version=2.1
->>>>>>> 61b250bc
           all_jobs_json=$(databricks jobs list --output JSON)
           for job_file in jobs/*.json; do
             job_name=$(jq -r '.name' "$job_file")
@@ -99,4 +93,3 @@
       - name: Notify on failure
         if: failure()
         run: echo "❌ Deployment to production failed!"
-
