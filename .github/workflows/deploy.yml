--- conflicted
+++ resolved
@@ -27,7 +27,6 @@
       # Step 2: Install necessary Python packages + CLI
       - name: Install dependencies
         run: |
-          pip install --upgrade databricks-cli==0.211.0 requests
           sudo apt-get update
           sudo apt-get install -y jq
           python3 -m pip install --upgrade databricks-cli
@@ -94,7 +93,3 @@
       - name: Notify on failure
         if: failure()
         run: echo "❌ Deployment to production failed!"
-<<<<<<< HEAD
-
-=======
->>>>>>> 14e492a2
