--- conflicted
+++ resolved
@@ -1,4 +1,3 @@
-
 # Workflow: Deploy to Databricks Production
 # Triggers when code is pushed to the 'main' branch
 #m
@@ -59,10 +58,7 @@
       # Step 5: Deploy jobs (create if missing, update if existing)
       - name: Deploy jobs
         run: |
-<<<<<<< HEAD
           # Debugging: Get and print all jobs from Databricks
-=======
->>>>>>> a5b5fda2
           all_jobs_json=$(databricks jobs list --output JSON)
           echo "--- All Existing Databricks Jobs (JSON) ---"
           echo "$all_jobs_json"
@@ -70,18 +66,12 @@
 
           for job_file in jobs/*.json; do
             job_name=$(jq -r '.name' "$job_file")
-<<<<<<< HEAD
             echo "Processing job defined in file: $job_file"
             echo "  Expected job name: '$job_name'"
             
             # Debugging: Use jq to try and find the job ID
             existing_job_id=$(echo "$all_jobs_json" | jq -r ".jobs[] | select(.name==\"$job_name\") | .job_id")
             echo "  Found existing job ID: '$existing_job_id'"
-=======
-            echo "Processing job: $job_name"
-
-            existing_job_id=$(echo "$all_jobs_json" | jq -r ".jobs[] | select(.name | ascii_downcase == \"${job_name,,}\") | .job_id")
->>>>>>> a5b5fda2
 
             if [ -n "$existing_job_id" ] && [ "$existing_job_id" != "null" ]; then
               echo "Updating existing job: $job_name (id=$existing_job_id)"
@@ -112,4 +102,4 @@
       # Step 9: Notify failure
       - name: Notify on failure
         if: failure()
-        run: echo "❌ Deployment to production failed!"+        run: echo "❌ Deployment to production failed!"
