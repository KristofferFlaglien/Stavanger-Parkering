# Workflow: Deploy to Databricks Production
# Triggers when code is pushed to the 'main' branch
#m

name: Deploy to Databricks Prod

on:
  push:
    branches:
      - main  # Only deploy when the main branch is updated

jobs:
  deploy:
    runs-on: ubuntu-latest  # Run workflow on latest Ubuntu VM

    permissions:
      contents: write  # Required to push git tags

    env:
      # Environment variables for Databricks credentials (stored as GitHub secrets)
      DATABRICKS_HOST: ${{ secrets.DATABRICKS_HOST }}
      DATABRICKS_TOKEN: ${{ secrets.DATABRICKS_TOKEN }}

    steps:
      # Step 1: Checkout the repository code
      - uses: actions/checkout@v3

      # Step 2: Install necessary Python packages + CLI
      - name: Install dependencies
        run: |
          sudo apt-get update
          sudo apt-get install -y jq
          python3 -m pip install --upgrade databricks-cli

      # Step 3: Configure Databricks CLI
      - name: Configure Databricks CLI
        run: |
          mkdir -p ~/.databricks
          cat > ~/.databrickscfg << 'EOF'
          [DEFAULT]
          host = ${{ secrets.DATABRICKS_HOST }}
          token = ${{ secrets.DATABRICKS_TOKEN }}
          jobs-api-version = 2.1
          EOF
          # Ensure CLI uses the new Jobs API
          databricks jobs configure --version=2.1


      # Step 4: Deploy Notebooks (CLI)
      - name: Deploy notebooks
        run: |
          for nb in notebooks/*.ipynb; do
            target="/Shared/$(basename "$nb" .ipynb)_prod"
            echo "Deploying $nb -> $target"
            databricks workspace import "$nb" "$target" -f SOURCE -l PYTHON --overwrite
          done

      # Step 5: Deploy jobs (create if missing, update if existing)
      - name: Deploy jobs
        run: |
<<<<<<< HEAD
=======
          # Debugging: Get and print all jobs from Databricks
>>>>>>> 20a4ffbf
          all_jobs_json=$(databricks jobs list --output JSON)
          echo "--- All Existing Databricks Jobs (JSON) ---"
          echo "$all_jobs_json"
          echo "-------------------------------------------"

          for job_file in jobs/*.json; do
            job_name=$(jq -r '.name' "$job_file")
            echo "Processing job defined in file: $job_file"
            echo "  Expected job name: '$job_name'"
            
<<<<<<< HEAD
            # Corrected jq query for API 2.0 format
            existing_job_id=$(echo "$all_jobs_json" | jq -r ".[] | select(.settings.name==\"$job_name\") | .job_id")
=======
            # Debugging: Use jq to try and find the job ID
            existing_job_id=$(echo "$all_jobs_json" | jq -r ".jobs[] | select(.name==\"$job_name\") | .job_id")
>>>>>>> 20a4ffbf
            echo "  Found existing job ID: '$existing_job_id'"

            if [ -n "$existing_job_id" ] && [ "$existing_job_id" != "null" ]; then
              echo "Updating existing job: $job_name (id=$existing_job_id)"
              databricks jobs reset --job-id "$existing_job_id" --json-file "$job_file"
            else
              echo "Creating new job: $job_name"
              databricks jobs create --json-file "$job_file"
            fi
          done

      # Step 6: Deploy Dashboards (Python script, REST API)
      - name: Deploy Lakeview dashboards
        run: python3 scripts/deploy_to_databricks.py

      # Step 7: Tag the deployment in GitHub for traceability
      - name: Create Git tag for release
        run: |
          git config --global user.email "github-actions[bot]@users.noreply.github.com"
          git config --global user.name "github-actions[bot]"
          git tag "prod-deploy-$(date +'%Y-%m-%d-%H-%M')" -m "Deployed to production"
          git push origin --tags

      # Step 8: Notify success
      - name: Notify on success
        if: success()
        run: echo "✅ Deployment to production successful!"

      # Step 9: Notify failure
      - name: Notify on failure
        if: failure()
        run: echo "❌ Deployment to production failed!"<|MERGE_RESOLUTION|>--- conflicted
+++ resolved
@@ -58,10 +58,6 @@
       # Step 5: Deploy jobs (create if missing, update if existing)
       - name: Deploy jobs
         run: |
-<<<<<<< HEAD
-=======
-          # Debugging: Get and print all jobs from Databricks
->>>>>>> 20a4ffbf
           all_jobs_json=$(databricks jobs list --output JSON)
           echo "--- All Existing Databricks Jobs (JSON) ---"
           echo "$all_jobs_json"
@@ -72,13 +68,8 @@
             echo "Processing job defined in file: $job_file"
             echo "  Expected job name: '$job_name'"
             
-<<<<<<< HEAD
             # Corrected jq query for API 2.0 format
             existing_job_id=$(echo "$all_jobs_json" | jq -r ".[] | select(.settings.name==\"$job_name\") | .job_id")
-=======
-            # Debugging: Use jq to try and find the job ID
-            existing_job_id=$(echo "$all_jobs_json" | jq -r ".jobs[] | select(.name==\"$job_name\") | .job_id")
->>>>>>> 20a4ffbf
             echo "  Found existing job ID: '$existing_job_id'"
 
             if [ -n "$existing_job_id" ] && [ "$existing_job_id" != "null" ]; then
