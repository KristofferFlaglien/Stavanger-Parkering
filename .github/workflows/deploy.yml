# Workflow: Deploy to Databricks Production
# Triggers when code is pushed to the 'main' branch
<<<<<<< HEAD
#v
=======
#m

>>>>>>> 549878df

name: Deploy to Databricks Prod

on:
  push:
    branches:
      - main  # Only deploy when the main branch is updated

jobs:
  deploy:
    runs-on: ubuntu-latest  # Run workflow on latest Ubuntu VM

    permissions:
      contents: write  # Required to push git tags

    env:
      # Environment variables for Databricks credentials (stored as GitHub secrets)
      DATABRICKS_HOST: ${{ secrets.DATABRICKS_HOST }}
      DATABRICKS_TOKEN: ${{ secrets.DATABRICKS_TOKEN }}

    steps:
      # Step 1: Checkout the repository code
      - uses: actions/checkout@v3

      # Step 2: Install necessary Python packages + CLI
      - name: Install dependencies
        run: |
          sudo apt-get update
          sudo apt-get install -y jq
          python3 -m pip install --upgrade databricks-cli

      # Step 3: Configure Databricks CLI
      - name: Configure Databricks CLI
        run: |
          mkdir -p ~/.databricks
          cat > ~/.databrickscfg << 'EOF'
          [DEFAULT]
          host = ${{ secrets.DATABRICKS_HOST }}
          token = ${{ secrets.DATABRICKS_TOKEN }}
          jobs-api-version = 2.1
          EOF
          # Ensure CLI uses the new Jobs API
          databricks jobs configure --version=2.1


      # Step 4: Deploy Notebooks (CLI)
      - name: Deploy notebooks
        run: |
          for nb in notebooks/*.ipynb; do
            target="/Shared/$(basename "$nb" .ipynb)_prod"
            echo "Deploying $nb -> $target"
            databricks workspace import "$nb" "$target" -f SOURCE -l PYTHON --overwrite
          done


      # Step 5: Deploy jobs (create if missing, update if existing)
      - name: Deploy jobs
        run: |
          all_jobs_json=$(databricks jobs list --output JSON)
          echo "--- All Existing Databricks Jobs (JSON) ---"
          echo "$all_jobs_json"
          echo "-------------------------------------------"

          for job_file in jobs/*.json; do
            job_name=$(jq -r '.name' "$job_file")
            echo "Processing job defined in file: $job_file"
            echo "  Expected job name: '$job_name'"
            
            # Modify jq query to select only the first job ID found
            existing_job_id=$(echo "$all_jobs_json" | jq -r ".jobs[] | select(.settings.name==\"$job_name\") | .job_id" | head -n 1)
            echo "  Found existing job ID: '$existing_job_id'"

            if [ -n "$existing_job_id" ] && [ "$existing_job_id" != "null" ]; then
              echo "Updating existing job: $job_name (id=$existing_job_id)"
              databricks jobs reset --job-id "$existing_job_id" --json-file "$job_file"
            else
              echo "Creating new job: $job_name"
              databricks jobs create --json-file "$job_file"
            fi
          done

      # Step 6: Deploy Dashboards (Python script, REST API)
      - name: Deploy Lakeview dashboards
        run: python3 scripts/deploy_to_databricks.py

      # Step 7: Tag the deployment in GitHub for traceability
      - name: Create Git tag for release
        run: |
          git config --global user.email "github-actions[bot]@users.noreply.github.com"
          git config --global user.name "github-actions[bot]"
          git tag "prod-deploy-$(date +'%Y-%m-%d-%H-%M')" -m "Deployed to production"
          git push origin --tags

      # Step 8: Notify success
      - name: Notify on success
        if: success()
        run: echo "✅ Deployment to production successful!"

      # Step 9: Notify failure
      - name: Notify on failure
        if: failure()
        run: echo "❌ Deployment to production failed!"<|MERGE_RESOLUTION|>--- conflicted
+++ resolved
@@ -1,11 +1,6 @@
 # Workflow: Deploy to Databricks Production
 # Triggers when code is pushed to the 'main' branch
-<<<<<<< HEAD
-#v
-=======
-#m
 
->>>>>>> 549878df
 
 name: Deploy to Databricks Prod
 
