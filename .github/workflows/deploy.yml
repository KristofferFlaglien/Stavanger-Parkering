--- conflicted
+++ resolved
@@ -37,15 +37,9 @@
           token = ${{ secrets.DATABRICKS_TOKEN }}
           EOF
 
-<<<<<<< HEAD
       # Step 4: Deploy notebooks, jobs and dashboards using Python script
       # This replaces embedded scripts and centralizes all deployment logic
       - name: Deploy notebooks, jobs and Lakeview dashboards
-=======
-      # Step 4: Deploy notebooks and dashboards using Python script
-      # This replaces embedded scripts and centralizes all deployment logic
-      - name: Deploy notebooks and Lakeview dashboards
->>>>>>> 86a0a8ce
         run: python3 scripts/deploy_to_databricks.py
 
       # Step 5: Tag the deployment in GitHub for traceability
@@ -64,8 +58,4 @@
       # Step 7: Notify failure
       - name: Notify on failure
         if: failure()
-<<<<<<< HEAD
-        run: echo "❌ Deployment to production failed!"
-=======
-        run: echo "❌ Deployment to production failed!"
->>>>>>> 86a0a8ce
+        run: echo "❌ Deployment to production failed!"