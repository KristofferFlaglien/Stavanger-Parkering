# Workflow: Deploy to Databricks Production
# Triggers when code is pushed to the 'main' branch

name: Deploy to Databricks Prod

on:
  push:
    branches:
      - main  # Only deploy when the main branch is updated

jobs:
  deploy:
    runs-on: ubuntu-latest  # Run workflow on latest Ubuntu VM

    permissions:
      contents: write  # Required to push git tags

    env:
      # Environment variables for Databricks credentials (stored as GitHub secrets)
      DATABRICKS_HOST: ${{ secrets.DATABRICKS_HOST }}
      DATABRICKS_TOKEN: ${{ secrets.DATABRICKS_TOKEN }}

    steps:
      # Step 1: Checkout the repository code
      - uses: actions/checkout@v3

      # Step 2: Install necessary Python packages + CLI
      - name: Install dependencies
        run: |
          sudo apt-get update
          sudo apt-get install -y jq
          python3 -m pip install --upgrade databricks-cli

      # Step 3: Configure Databricks CLI
      - name: Configure Databricks CLI
        run: |
          mkdir -p ~/.databricks
          cat > ~/.databrickscfg << EOF
          [DEFAULT]
          host = ${{ secrets.DATABRICKS_HOST }}
          token = ${{ secrets.DATABRICKS_TOKEN }}
          jobs-api-version = 2.1
          EOF


      # Step 4: Deploy Notebooks (CLI)
      - name: Deploy notebooks
        run: |
          for nb in notebooks/*.ipynb; do
            target="/Shared/$(basename "$nb" .ipynb)_prod"
            echo "Deploying $nb -> $target"
            databricks workspace import "$nb" "$target" -f SOURCE -l PYTHON --overwrite
          done



      # Step 5: Deploy jobs (create if missing, update if existing)
      - name: Deploy jobs
        run: |
          # Loop through all job configuration files
          for job_file in jobs/*.json; do
            job_name=$(jq -r '.name' "$job_file")
            echo "Processing job: $job_name"

            # Try to update the job first.
            # The '||' operator executes the next command only if the first one fails.
<<<<<<< HEAD
            databricks jobs update --json-file "$job_file" || {
              # If update fails, it means the job doesn't exist. So, create it.
=======
            databricks jobs reset --json-file "$job_file" || {
              # If reset fails, it means the job doesn't exist. So, create it.
>>>>>>> 07f50099
              echo "Job '$job_name' not found. Creating a new job."
              databricks jobs create --json-file "$job_file"
            }
          done

      # Step 6: Deploy Dashboards (Python script, REST API)
      - name: Deploy Lakeview dashboards
        run: python3 scripts/deploy_to_databricks.py

      # Step 7: Tag the deployment in GitHub for traceability
      - name: Create Git tag for release
        run: |
          git config --global user.email "github-actions[bot]@users.noreply.github.com"
          git config --global user.name "github-actions[bot]"
          git tag "prod-deploy-$(date +'%Y-%m-%d-%H-%M')" -m "Deployed to production"
          git push origin --tags

      # Step 8: Notify success
      - name: Notify on success
        if: success()
        run: echo "✅ Deployment to production successful!"

      # Step 9: Notify failure
      - name: Notify on failure
        if: failure()
        run: echo "❌ Deployment to production failed!"

<|MERGE_RESOLUTION|>--- conflicted
+++ resolved
@@ -64,13 +64,10 @@
 
             # Try to update the job first.
             # The '||' operator executes the next command only if the first one fails.
-<<<<<<< HEAD
+
             databricks jobs update --json-file "$job_file" || {
               # If update fails, it means the job doesn't exist. So, create it.
-=======
-            databricks jobs reset --json-file "$job_file" || {
-              # If reset fails, it means the job doesn't exist. So, create it.
->>>>>>> 07f50099
+
               echo "Job '$job_name' not found. Creating a new job."
               databricks jobs create --json-file "$job_file"
             }
