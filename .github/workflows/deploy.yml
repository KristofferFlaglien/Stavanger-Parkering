--- conflicted
+++ resolved
@@ -29,7 +29,7 @@
         run: |
           sudo apt-get update
           sudo apt-get install -y jq
-          python3 -m pip install --upgrade databricks-sdk
+          python3 -m pip install --upgrade databricks-cli
 
       # Step 3: Configure Databricks CLI
       - name: Configure Databricks CLI
@@ -57,15 +57,10 @@
       # Step 5: Deploy jobs (create if missing, update if existing)
       - name: Deploy jobs
         run: |
-<<<<<<< HEAD
-=======
-          # Loop through all job configuration files
->>>>>>> 537ef0e7
           for job_file in jobs/*.json; do
             job_name=$(jq -r '.name' "$job_file")
             echo "Processing job: $job_name"
 
-<<<<<<< HEAD
             existing_job_id=$(databricks jobs list --output JSON | jq -r ".jobs[] | select(.settings.name==\"$job_name\") | .job_id")
 
             if [ -n "$existing_job_id" ]; then
@@ -73,17 +68,8 @@
               databricks jobs reset --job-id "$existing_job_id" --json-file "$job_file"
             else
               echo "Creating new job: $job_name"
-=======
-            # Try to update the job first.
-            # The '||' operator executes the next command only if the first one fails.
-
-            databricks jobs update --json-file "$job_file" || {
-              # If update fails, it means the job doesn't exist. So, create it.
-
-              echo "Job '$job_name' not found. Creating a new job."
->>>>>>> 537ef0e7
               databricks jobs create --json-file "$job_file"
-            }
+            fi
           done
 
 
@@ -109,3 +95,5 @@
         if: failure()
         run: echo "❌ Deployment to production failed!"
 
+
+
