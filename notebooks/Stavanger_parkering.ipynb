--- conflicted
+++ resolved
@@ -287,83 +287,6 @@
     "application/vnd.databricks.v1+cell": {
      "cellMetadata": {
       "byteLimit": 2048000,
-      "implicitDf": true,
-      "rowLimit": 10000
-     },
-     "inputWidgets": {},
-<<<<<<< HEAD
-     "nuid": "10965ebd-3416-4c55-bc14-9d5f59c37177",
-=======
-     "nuid": "22571604-fc45-47ca-914c-799329ef653d",
->>>>>>> d7042434
-     "showTitle": false,
-     "tableResultSettingsMap": {},
-     "title": ""
-    }
-   },
-   "outputs": [],
-   "source": [
-<<<<<<< HEAD
-    "# ------------------------------------------\n",
-    "# 6. Faktatabell: Parkeringskapasitet (gold)\n",
-    "\n",
-    "# gold-layer\n",
-    "\n",
-    "# --------------------------------------------\n",
-    "from pyspark.sql.functions import to_date, hour, minute, date_format, to_timestamp, when, lit\n",
-    "from pyspark.sql.functions import col, max as max_\n",
-    "from pyspark.sql.types import IntegerType\n",
-    "\n",
-    "\n",
-    "# Hent 9 observasjoner per kjøring (én per lokasjon)\n",
-    "\n",
-    "# spark.sql(\"TRUNCATE TABLE fakt_parkering\")\n",
-    "\n",
-    "# Prepare base DataFrame\n",
-    "\n",
-    "new_fakt = df_cleaned.select(\n",
-    "    to_date(\"timestamp\").alias(\"dato\"),\n",
-    "    date_format(to_timestamp(\"timestamp\"), \"HH:mm\").alias(\"klokkeslett\"),\n",
-    "    col(\"Sted\"),\n",
-    "    col(\"Antall_ledige_plasser\").cast(IntegerType()).alias(\"Antall_ledige_plasser\"),\n",
-    "    col(\"timestamp\")\n",
-    ")\n",
-    "\n",
-=======
-    "%sql\n",
-    "use catalog `hive_metastore`; select * from `default`.`dim_tid` limit 100;"
-   ]
-  },
-  {
-   "cell_type": "code",
-   "execution_count": 0,
-   "metadata": {
-    "application/vnd.databricks.v1+cell": {
-     "cellMetadata": {
-      "byteLimit": 2048000,
-      "implicitDf": true,
-      "rowLimit": 10000
-     },
-     "inputWidgets": {},
-     "nuid": "10bc55da-9886-4729-82c7-1eff586bd5d0",
-     "showTitle": false,
-     "tableResultSettingsMap": {},
-     "title": ""
-    }
-   },
-   "outputs": [],
-   "source": [
-    "%sql\n",
-    "use catalog `hive_metastore`; select * from `default`.`dim_parkering` limit 100;"
-   ]
-  },
-  {
-   "cell_type": "code",
-   "execution_count": 0,
-   "metadata": {
-    "application/vnd.databricks.v1+cell": {
-     "cellMetadata": {
-      "byteLimit": 2048000,
       "rowLimit": 10000
      },
      "inputWidgets": {},
@@ -422,100 +345,17 @@
     ")\n",
     "\n",
     "\n",
-    "\n",
-    "\n",
     "# OPTIMIZE forbedrer lagring og spørringsytelse\n",
     "\n",
     "# ZORDER BY (timestamp) organiserer dataene fysisk på disken slik at rader med lignende verdier for 'timestamp' lagres nær hverandre. \n",
     "# dette gjør det mye raskere å hente ut data basert på tid, spesielt ved filtrering på dato/tid\n",
     "\n",
     "# spark.sql(\"OPTIMIZE default.fakt_parkering ZORDER BY (timestamp)\")\n",
->>>>>>> d7042434
-    "\n",
-    "gold_path = \"/mnt/gold/fakt_parkering\"\n",
-    "\n",
-<<<<<<< HEAD
-    "# Register as Gold table in Hive Metastore\n",
-    "spark.sql(f\"\"\"\n",
-    "CREATE TABLE IF NOT EXISTS default.fakt_parkering\n",
-    "USING DELTA\n",
-    "LOCATION '{gold_path}'\n",
-    "\"\"\")\n",
-    "\n",
-    "\n",
-    "\n",
-    "(\n",
-    "    new_fakt\n",
-    "    .write\n",
-    "    .format(\"delta\")\n",
-    "    .mode(\"append\")  # append for incremental loads\n",
-    "    .option(\"mergeSchema\", \"true\")\n",
-    "    .save(gold_path)\n",
-    ")\n",
-    "\n",
-    "\n",
-    "# OPTIMIZE forbedrer lagring og spørringsytelse\n",
-    "\n",
-    "# ZORDER BY (timestamp) organiserer dataene fysisk på disken slik at rader med lignende verdier for 'timestamp' lagres nær hverandre. \n",
-    "# dette gjør det mye raskere å hente ut data basert på tid, spesielt ved filtrering på dato/tid\n",
-    "\n",
-    "# spark.sql(\"OPTIMIZE default.fakt_parkering ZORDER BY (timestamp)\")\n",
     "\n",
     "\n",
     "new_fakt.write.format(\"delta\").mode(\"overwrite\").saveAsTable(\"default.fakt_parkering_siste9\")\n",
     "\n",
     "\n"
-=======
-    "new_fakt.write.format(\"delta\").mode(\"overwrite\").saveAsTable(\"default.fakt_parkering_siste9\")\n",
-    "\n",
-    "\n"
-   ]
-  },
-  {
-   "cell_type": "code",
-   "execution_count": 0,
-   "metadata": {
-    "application/vnd.databricks.v1+cell": {
-     "cellMetadata": {
-      "byteLimit": 2048000,
-      "implicitDf": true,
-      "rowLimit": 10000
-     },
-     "inputWidgets": {},
-     "nuid": "b07f1a44-adef-46ad-a066-fdc35ff32ece",
-     "showTitle": false,
-     "tableResultSettingsMap": {},
-     "title": ""
-    }
-   },
-   "outputs": [],
-   "source": [
-    "%sql\n",
-    "use catalog `hive_metastore`; select * from `default`.`fakt_parkering`"
-   ]
-  },
-  {
-   "cell_type": "code",
-   "execution_count": 0,
-   "metadata": {
-    "application/vnd.databricks.v1+cell": {
-     "cellMetadata": {
-      "byteLimit": 2048000,
-      "implicitDf": true,
-      "rowLimit": 10000
-     },
-     "inputWidgets": {},
-     "nuid": "30636659-ea60-4e68-918d-2a091124130a",
-     "showTitle": false,
-     "tableResultSettingsMap": {},
-     "title": ""
-    }
-   },
-   "outputs": [],
-   "source": [
-    "%sql\n",
-    "use catalog `hive_metastore`; select * from `default`.`fakt_parkering_siste9` limit 100;"
->>>>>>> d7042434
    ]
   }
  ],
