{
 "cells": [
  {
   "cell_type": "code",
   "execution_count": 0,
   "metadata": {
    "application/vnd.databricks.v1+cell": {
     "cellMetadata": {
      "byteLimit": 2048000,
      "rowLimit": 10000
     },
     "inputWidgets": {},
     "nuid": "71f52749-f532-46c3-975e-d6c9a73d9242",
     "showTitle": false,
     "tableResultSettingsMap": {},
     "title": ""
    }
   },
   "outputs": [],
   "source": [
    "\n",
    "\n",
    "\n",
    "\n",
    "# Databricks Notebook: Komplett ETL-pipeline for parkeringsdata (uten Unity Catalog)\n",
    "\n",
    "# ------------------------------\n",
    "# 1. Hent data fra ekstern URL\n",
    "# ------------------------------\n",
    "import requests\n",
    "import json\n",
    "from pyspark.sql import SparkSession\n",
    "from tests.etl_pipeline import sjekk_duplikater, valider_manglende, valider_gyldige_verdier, konverter_timestamp\n",
    "from pyspark.sql.types import IntegerType\n",
    "from pyspark.sql.functions import when, col, trim, lower\n",
    "\n",
    "\n",
    "\n",
    "# Hent JSON-data fra en offentlig URL\n",
    "url = \"https://opencom.no/dataset/36ceda99-bbc3-4909-bc52-b05a6d634b3f/resource/d1bdc6eb-9b49-4f24-89c2-ab9f5ce2acce/download/parking.json\"\n",
    "\n",
    "# Hent data med robust feilhåndtering\n",
    "try:\n",
    "    response = requests.get(url)\n",
    "    response.raise_for_status()\n",
    "    data = response.json()\n",
    "except Exception as e:\n",
    "    # Avslutt notebooken med feilmelding hvis noe går galt\n",
    "    dbutils.notebook.exit(f\"Feil ved henting av data: {str(e)}\")\n",
    "\n",
    "# Konverter JSON-data til Spark DataFrame\n",
    "# (Datatypene blir automatisk inferert, men kan tilpasses manuelt ved behov)\n",
    "df_raw = spark.createDataFrame(data)\n",
    "\n",
    "\n",
    "\n",
    "\n"
   ]
  },
  {
   "cell_type": "code",
   "execution_count": 0,
   "metadata": {
    "application/vnd.databricks.v1+cell": {
     "cellMetadata": {
      "byteLimit": 2048000,
      "rowLimit": 10000
     },
     "inputWidgets": {},
     "nuid": "f997f647-5bdb-4b36-92a2-ac02c5fee674",
     "showTitle": false,
     "tableResultSettingsMap": {},
     "title": ""
    }
   },
   "outputs": [],
   "source": [
    "# 2. Lagre rådata (bronse)\n",
    "# ----------------------------------\n",
    "# Append for å bevare historiske data (bronse = ubehandlet rådata)\n",
    "\n",
    "from delta.tables import DeltaTable\n",
<<<<<<< HEAD
    "from pyspark.sql.functions import current_timestamp\n",
    "\n",
    "\n",
    "bronze_path = \"/mnt/bronze/staging_parking\"\n",
    "\n",
    "\n",
    "df_raw.write.format(\"delta\").mode(\"append\").option(\"mergeSchema\", \"true\").save(bronze_path)\n",
    "spark.sql(f\"CREATE TABLE IF NOT EXISTS default.staging_parking USING DELTA LOCATION '{bronze_path}'\")\n",
=======
>>>>>>> 86427e47
    "\n",
    "\n",
    "bronze_path = \"/mnt/bronze/staging_parking\"\n",
    "\n",
    "\n",
    "df_raw.write.format(\"delta\").mode(\"append\").option(\"mergeSchema\", \"true\").save(bronze_path)\n",
    "spark.sql(f\"CREATE TABLE IF NOT EXISTS default.staging_parking USING DELTA LOCATION '{bronze_path}'\")\n"
   ]
  },
  {
   "cell_type": "code",
   "execution_count": 0,
   "metadata": {
    "application/vnd.databricks.v1+cell": {
     "cellMetadata": {
      "byteLimit": 2048000,
      "rowLimit": 10000
     },
     "inputWidgets": {},
     "nuid": "3ef1b38f-919b-4a65-ae36-571bb7ffa8b5",
     "showTitle": false,
     "tableResultSettingsMap": {},
     "title": ""
    }
   },
   "outputs": [],
   "source": [
    "# --------------------------------------------------------------\n",
    "# 3. Kvalitetssikre data og konverter dato/klokkeslett (silver)\n",
    "# --------------------------------------------------------------\n",
    "\n",
    "from pyspark.sql.functions import when, col, trim, lower\n",
    "from pyspark.sql.types import IntegerType\n",
    "\n",
    "# Konverter \"Fullt\" til 0 og cast antall_ledige_plasser til Integer\n",
    "df_raw= df_raw.withColumn(\n",
    "    \"Antall_ledige_plasser\",\n",
    "    when(lower(trim(col(\"Antall_ledige_plasser\"))) == \"Fullt\", 0)\n",
    "    .otherwise(col(\"Antall_ledige_plasser\"))\n",
    "    .cast(IntegerType())\n",
    ")\n",
    "\n",
    "\n",
    "valider_manglende(df_raw) # sjekk at det ikke finnes manglende verdier i rådataene \n",
    "valider_gyldige_verdier(df_raw) # sjekk at verdiene er gyldige \n",
    "df_deduped = sjekk_duplikater(df_raw) # sjekk for duplikater\n",
    "df_cleaned = konverter_timestamp(df_deduped) # rens og konverter dato og klokkelett\n",
    "\n",
    "\n",
<<<<<<< HEAD
    "\n",
    "\n",
    "# df_cleaned er nå klar til å bli lagret i silver\n",
    "\n",
    "silver_path = \"/mnt/silver/parking_cleaned\"\n",
    "\n",
    "# Register as a Hive Metastore table for easy SQL queries\n",
    "spark.sql(f\"\"\"\n",
    "CREATE TABLE IF NOT EXISTS default.parking_cleaned\n",
    "USING DELTA\n",
    "LOCATION '{silver_path}'\n",
    "\"\"\")\n",
    "\n",
    "(\n",
    "    df_cleaned\n",
    "    .write\n",
    "    .format(\"delta\")\n",
    "    .mode(\"append\")  # append = keep history, overwrite = replace batch\n",
    "    .option(\"mergeSchema\", \"true\")\n",
    "    .save(silver_path)\n",
    ")\n",
    "\n",
    "\n"
=======
    "# df_cleaned er nå klar til å bli lagret i silver\n"
>>>>>>> 86427e47
   ]
  },
  {
   "cell_type": "code",
   "execution_count": 0,
   "metadata": {
    "application/vnd.databricks.v1+cell": {
     "cellMetadata": {
      "byteLimit": 2048000,
      "rowLimit": 10000
     },
     "inputWidgets": {},
     "nuid": "8e91ecb0-562f-4fb2-a4c9-7563548d6eb0",
     "showTitle": false,
     "tableResultSettingsMap": {},
     "title": ""
    }
   },
   "outputs": [],
   "source": [
    "# ----------------------------------\n",
    "# 4. Dimensjonstabell: Parkering\n",
    "# ----------------------------------\n",
    "from pyspark.sql.functions import col\n",
    "\n",
    "# Hent eksisterende tabell hvis den finnes, ellers None\n",
    "existing_dim_parkering = spark.table(\"default.dim_parkering\") if \"default.dim_parkering\" in [t.name for t in spark.catalog.listTables(\"default\")] else None\n",
    "\n",
    "# Finn nye unike parkeringsplasser og gi kolonnene mer beskrivende navn\n",
    "new_dim_parkering = df_cleaned.select(\"Sted\", \"Latitude\", \"Longitude\").distinct()\n",
    "new_dim_parkering = new_dim_parkering.withColumnRenamed(\"Sted\", \"Parkering_navn\")\n",
    "\n",
    "\n",
    "# Bruk MERGE for å oppdatere dimensjonstabellen uten duplikater\n",
    "\n",
    "# gir lik funksjonalitet som å bruke DataFrame-basert delta merge med DeltaTable.forName(...).alias(...).merge(...)\n",
    "# kun forskjell i syntaks\n",
    "\n",
    "spark.sql(\"\"\"\n",
    "MERGE INTO default.dim_parkering AS target\n",
    "USING (SELECT DISTINCT Sted AS Parkering_navn, Latitude, Longitude FROM default.staging_parking) AS source\n",
    "ON target.Parkering_navn = source.Parkering_navn\n",
    "WHEN NOT MATCHED THEN INSERT *\n",
    "\"\"\")\n"
   ]
  },
  {
   "cell_type": "code",
   "execution_count": 0,
   "metadata": {
    "application/vnd.databricks.v1+cell": {
     "cellMetadata": {
      "byteLimit": 2048000,
      "rowLimit": 10000
     },
     "inputWidgets": {},
     "nuid": "465af1e6-d787-4b32-b438-92ffe02495d1",
     "showTitle": false,
     "tableResultSettingsMap": {},
     "title": ""
    }
   },
   "outputs": [],
   "source": [
    "# ----------------------------------\n",
    "# 5. Dimensjonstabell: Tid\n",
    "# ----------------------------------\n",
    "\n",
    "\n",
    "\n",
    "from pyspark.sql.functions import to_date, hour, minute\n",
    "from pyspark.sql import Row\n",
    "\n",
    "\n",
    "# Bygg batch kun basert på nyeste data\n",
    "dim_tid_batch = df_cleaned.select(\n",
    "    to_date(\"timestamp\").alias(\"dato\"),\n",
    "    hour(\"timestamp\").alias(\"time\"),\n",
    "    minute(\"timestamp\").alias(\"minutt\")\n",
    ").distinct()\n",
    "\n",
    "\n",
    "# gjør tabellen tilgjengelig for Spark SQL\n",
    "dim_tid_batch.createOrReplaceTempView(\"new_dim_tid\")\n",
    "\n",
    "\n",
    "# MERGE for å legge til nye tidspunkter uten duplikater\n",
<<<<<<< HEAD
    "\n",
    "# # gir lik funksjonalitet som å bruke DataFrame-basert delta merge med DeltaTable.forName(...).alias(...).merge(...)\n",
    "# kun forskjell i syntaks\n",
    "# alle delta tables blir lest inn i Spark som DataFrames når man gjør spørringer på dem\n",
    "\n",
=======
    "\n",
    "# # gir lik funksjonalitet som å bruke DataFrame-basert delta merge med DeltaTable.forName(...).alias(...).merge(...)\n",
    "# kun forskjell i syntaks\n",
    "# alle delta tables blir lest inn i Spark som DataFrames når man gjør spørringer på dem\n",
    "\n",
>>>>>>> 86427e47
    "\n",
    "spark.sql(\"\"\"\n",
    "MERGE INTO default.dim_tid AS target\n",
    "USING new_dim_tid AS source\n",
    "ON target.dato = source.dato AND target.time = source.time AND target.minutt = source.minutt\n",
    "WHEN NOT MATCHED THEN INSERT *\n",
<<<<<<< HEAD
    "\"\"\")\n",
    "\n"
=======
    "\"\"\")\n"
>>>>>>> 86427e47
   ]
  },
  {
   "cell_type": "code",
   "execution_count": 0,
   "metadata": {
    "application/vnd.databricks.v1+cell": {
     "cellMetadata": {
      "byteLimit": 2048000,
      "implicitDf": true,
      "rowLimit": 10000
     },
     "inputWidgets": {},
<<<<<<< HEAD
     "nuid": "143871a4-245f-4af2-b27a-5c45d2f2314e",
=======
     "nuid": "22571604-fc45-47ca-914c-799329ef653d",
>>>>>>> 86427e47
     "showTitle": false,
     "tableResultSettingsMap": {},
     "title": ""
    }
   },
   "outputs": [],
   "source": [
<<<<<<< HEAD
    "df_bronze = spark.read.format(\"delta\").load(\"/mnt/bronze/staging_parking\")\n",
    "display(df_bronze.limit(20))\n"
=======
    "%sql\n",
    "use catalog `hive_metastore`; select * from `default`.`dim_tid` limit 100;"
>>>>>>> 86427e47
   ]
  },
  {
   "cell_type": "code",
   "execution_count": 0,
   "metadata": {
    "application/vnd.databricks.v1+cell": {
     "cellMetadata": {
      "byteLimit": 2048000,
      "implicitDf": true,
      "rowLimit": 10000
     },
     "inputWidgets": {},
<<<<<<< HEAD
     "nuid": "22571604-fc45-47ca-914c-799329ef653d",
=======
     "nuid": "10bc55da-9886-4729-82c7-1eff586bd5d0",
     "showTitle": false,
     "tableResultSettingsMap": {},
     "title": ""
    }
   },
   "outputs": [],
   "source": [
    "%sql\n",
    "use catalog `hive_metastore`; select * from `default`.`dim_parkering` limit 100;"
   ]
  },
  {
   "cell_type": "code",
   "execution_count": 0,
   "metadata": {
    "application/vnd.databricks.v1+cell": {
     "cellMetadata": {
      "byteLimit": 2048000,
      "rowLimit": 10000
     },
     "inputWidgets": {},
     "nuid": "10965ebd-3416-4c55-bc14-9d5f59c37177",
>>>>>>> 86427e47
     "showTitle": false,
     "tableResultSettingsMap": {},
     "title": ""
    }
   },
   "outputs": [],
   "source": [
<<<<<<< HEAD
    "%sql\n",
    "use catalog `hive_metastore`; select * from `default`.`dim_tid` limit 100;"
   ]
  },
  {
   "cell_type": "code",
   "execution_count": 0,
   "metadata": {
    "application/vnd.databricks.v1+cell": {
     "cellMetadata": {
      "byteLimit": 2048000,
      "implicitDf": true,
      "rowLimit": 10000
     },
     "inputWidgets": {},
     "nuid": "10bc55da-9886-4729-82c7-1eff586bd5d0",
     "showTitle": false,
     "tableResultSettingsMap": {},
     "title": ""
    }
   },
   "outputs": [],
   "source": [
    "%sql\n",
    "use catalog `hive_metastore`; select * from `default`.`dim_parkering` limit 100;"
   ]
  },
  {
   "cell_type": "code",
   "execution_count": 0,
   "metadata": {
    "application/vnd.databricks.v1+cell": {
     "cellMetadata": {
      "byteLimit": 2048000,
      "rowLimit": 10000
     },
     "inputWidgets": {},
     "nuid": "10965ebd-3416-4c55-bc14-9d5f59c37177",
     "showTitle": false,
     "tableResultSettingsMap": {},
     "title": ""
    }
   },
   "outputs": [],
   "source": [
    "# ------------------------------------------\n",
    "# 6. Faktatabell: Parkeringskapasitet (gold)\n",
    "\n",
    "# gold-layer\n",
    "\n",
    "# --------------------------------------------\n",
=======
    "# ----------------------------------\n",
    "# 6. Faktatabell: Parkeringskapasitet\n",
    "\n",
    "# gold-layer\n",
    "\n",
    "# ----------------------------------\n",
>>>>>>> 86427e47
    "from pyspark.sql.functions import to_date, hour, minute, date_format, to_timestamp, when, lit\n",
    "from pyspark.sql.functions import col, max as max_\n",
    "from pyspark.sql.types import IntegerType\n",
    "\n",
    "\n",
    "# Hent 9 observasjoner per kjøring (én per lokasjon)\n",
<<<<<<< HEAD
    "\n",
    "# spark.sql(\"TRUNCATE TABLE fakt_parkering\")\n",
    "\n",
    "# Prepare base DataFrame\n",
    "\n",
    "new_fakt = df_cleaned.select(\n",
    "    to_date(\"timestamp\").alias(\"dato\"),\n",
    "    date_format(to_timestamp(\"timestamp\"), \"HH:mm\").alias(\"klokkeslett\"),\n",
    "    col(\"Sted\"),\n",
    "    col(\"Antall_ledige_plasser\").cast(IntegerType()).alias(\"Antall_ledige_plasser\"),\n",
    "    col(\"timestamp\")\n",
    ")\n",
    "\n",
    "\n",
    "gold_path = \"/mnt/gold/fakt_parkering\"\n",
    "\n",
    "# Register as Gold table in Hive Metastore\n",
    "spark.sql(f\"\"\"\n",
    "CREATE TABLE IF NOT EXISTS default.fakt_parkering\n",
    "USING DELTA\n",
    "LOCATION '{gold_path}'\n",
    "\"\"\")\n",
    "\n",
    "\n",
    "\n",
    "(\n",
    "    new_fakt\n",
    "    .write\n",
    "    .format(\"delta\")\n",
    "    .mode(\"append\")  # append for incremental loads\n",
    "    .option(\"mergeSchema\", \"true\")\n",
    "    .save(gold_path)\n",
    ")\n",
    "\n",
    "\n",
=======
    "\n",
    "# spark.sql(\"TRUNCATE TABLE fakt_parkering\")\n",
    "\n",
    "# Prepare base DataFrame\n",
    "\n",
    "new_fakt = df_cleaned.select(\n",
    "    to_date(\"timestamp\").alias(\"dato\"),\n",
    "    date_format(to_timestamp(\"timestamp\"), \"HH:mm\").alias(\"klokkeslett\"),\n",
    "    col(\"Sted\"),\n",
    "    col(\"Antall_ledige_plasser\").cast(IntegerType()).alias(\"Antall_ledige_plasser\"),\n",
    "    col(\"timestamp\")\n",
    ")\n",
    "\n",
    "# Save main fact table (append mode if truly incremental)\n",
    "new_fakt.write.format(\"delta\").mode(\"append\").option(\"mergeSchema\", \"true\").saveAsTable(\"default.fakt_parkering\")\n",
>>>>>>> 86427e47
    "\n",
    "\n",
    "# OPTIMIZE forbedrer lagring og spørringsytelse\n",
    "\n",
    "# ZORDER BY (timestamp) organiserer dataene fysisk på disken slik at rader med lignende verdier for 'timestamp' lagres nær hverandre. \n",
    "# dette gjør det mye raskere å hente ut data basert på tid, spesielt ved filtrering på dato/tid\n",
    "\n",
    "# spark.sql(\"OPTIMIZE default.fakt_parkering ZORDER BY (timestamp)\")\n",
    "\n",
    "\n",
    "new_fakt.write.format(\"delta\").mode(\"overwrite\").saveAsTable(\"default.fakt_parkering_siste9\")\n",
    "\n",
    "\n"
   ]
  },
  {
   "cell_type": "code",
   "execution_count": 0,
   "metadata": {
    "application/vnd.databricks.v1+cell": {
     "cellMetadata": {
      "byteLimit": 2048000,
      "implicitDf": true,
      "rowLimit": 10000
     },
     "inputWidgets": {},
     "nuid": "b07f1a44-adef-46ad-a066-fdc35ff32ece",
     "showTitle": false,
     "tableResultSettingsMap": {},
     "title": ""
    }
   },
   "outputs": [],
   "source": [
    "%sql\n",
    "use catalog `hive_metastore`; select * from `default`.`fakt_parkering`"
   ]
  },
  {
   "cell_type": "code",
   "execution_count": 0,
   "metadata": {
    "application/vnd.databricks.v1+cell": {
     "cellMetadata": {
      "byteLimit": 2048000,
      "implicitDf": true,
      "rowLimit": 10000
     },
     "inputWidgets": {},
     "nuid": "30636659-ea60-4e68-918d-2a091124130a",
     "showTitle": false,
     "tableResultSettingsMap": {},
     "title": ""
    }
   },
   "outputs": [],
   "source": [
    "%sql\n",
    "use catalog `hive_metastore`; select * from `default`.`fakt_parkering_siste9` limit 100;"
   ]
  }
 ],
 "metadata": {
  "application/vnd.databricks.v1+notebook": {
   "computePreferences": null,
   "dashboards": [],
   "environmentMetadata": {
    "base_environment": "",
    "environment_version": "2"
   },
   "inputWidgetPreferences": null,
   "language": "python",
   "notebookMetadata": {
    "mostRecentlyExecutedCommandWithImplicitDF": {
     "commandId": 7242190272179097,
     "dataframes": [
      "_sqldf"
     ]
    },
    "pythonIndentUnit": 4
   },
   "notebookName": "Stavanger_parkering",
   "widgets": {}
  },
  "language_info": {
   "name": "python"
  }
 },
 "nbformat": 4,
 "nbformat_minor": 0
}<|MERGE_RESOLUTION|>--- conflicted
+++ resolved
@@ -80,7 +80,6 @@
     "# Append for å bevare historiske data (bronse = ubehandlet rådata)\n",
     "\n",
     "from delta.tables import DeltaTable\n",
-<<<<<<< HEAD
     "from pyspark.sql.functions import current_timestamp\n",
     "\n",
     "\n",
@@ -89,15 +88,9 @@
     "\n",
     "df_raw.write.format(\"delta\").mode(\"append\").option(\"mergeSchema\", \"true\").save(bronze_path)\n",
     "spark.sql(f\"CREATE TABLE IF NOT EXISTS default.staging_parking USING DELTA LOCATION '{bronze_path}'\")\n",
-=======
->>>>>>> 86427e47
-    "\n",
-    "\n",
-    "bronze_path = \"/mnt/bronze/staging_parking\"\n",
-    "\n",
-    "\n",
-    "df_raw.write.format(\"delta\").mode(\"append\").option(\"mergeSchema\", \"true\").save(bronze_path)\n",
-    "spark.sql(f\"CREATE TABLE IF NOT EXISTS default.staging_parking USING DELTA LOCATION '{bronze_path}'\")\n"
+    "\n",
+    "\n",
+    "\n"
    ]
   },
   {
@@ -140,7 +133,6 @@
     "df_cleaned = konverter_timestamp(df_deduped) # rens og konverter dato og klokkelett\n",
     "\n",
     "\n",
-<<<<<<< HEAD
     "\n",
     "\n",
     "# df_cleaned er nå klar til å bli lagret i silver\n",
@@ -164,9 +156,6 @@
     ")\n",
     "\n",
     "\n"
-=======
-    "# df_cleaned er nå klar til å bli lagret i silver\n"
->>>>>>> 86427e47
    ]
   },
   {
@@ -254,63 +243,64 @@
     "\n",
     "\n",
     "# MERGE for å legge til nye tidspunkter uten duplikater\n",
-<<<<<<< HEAD
     "\n",
     "# # gir lik funksjonalitet som å bruke DataFrame-basert delta merge med DeltaTable.forName(...).alias(...).merge(...)\n",
     "# kun forskjell i syntaks\n",
     "# alle delta tables blir lest inn i Spark som DataFrames når man gjør spørringer på dem\n",
     "\n",
-=======
-    "\n",
-    "# # gir lik funksjonalitet som å bruke DataFrame-basert delta merge med DeltaTable.forName(...).alias(...).merge(...)\n",
-    "# kun forskjell i syntaks\n",
-    "# alle delta tables blir lest inn i Spark som DataFrames når man gjør spørringer på dem\n",
-    "\n",
->>>>>>> 86427e47
     "\n",
     "spark.sql(\"\"\"\n",
     "MERGE INTO default.dim_tid AS target\n",
     "USING new_dim_tid AS source\n",
     "ON target.dato = source.dato AND target.time = source.time AND target.minutt = source.minutt\n",
     "WHEN NOT MATCHED THEN INSERT *\n",
-<<<<<<< HEAD
     "\"\"\")\n",
     "\n"
-=======
-    "\"\"\")\n"
->>>>>>> 86427e47
-   ]
-  },
-  {
-   "cell_type": "code",
-   "execution_count": 0,
-   "metadata": {
-    "application/vnd.databricks.v1+cell": {
-     "cellMetadata": {
-      "byteLimit": 2048000,
-      "implicitDf": true,
-      "rowLimit": 10000
-     },
-     "inputWidgets": {},
-<<<<<<< HEAD
+   ]
+  },
+  {
+   "cell_type": "code",
+   "execution_count": 0,
+   "metadata": {
+    "application/vnd.databricks.v1+cell": {
+     "cellMetadata": {
+      "byteLimit": 2048000,
+      "rowLimit": 10000
+     },
+     "inputWidgets": {},
      "nuid": "143871a4-245f-4af2-b27a-5c45d2f2314e",
-=======
-     "nuid": "22571604-fc45-47ca-914c-799329ef653d",
->>>>>>> 86427e47
-     "showTitle": false,
-     "tableResultSettingsMap": {},
-     "title": ""
-    }
-   },
-   "outputs": [],
-   "source": [
-<<<<<<< HEAD
+     "showTitle": false,
+     "tableResultSettingsMap": {},
+     "title": ""
+    }
+   },
+   "outputs": [],
+   "source": [
     "df_bronze = spark.read.format(\"delta\").load(\"/mnt/bronze/staging_parking\")\n",
     "display(df_bronze.limit(20))\n"
-=======
+   ]
+  },
+  {
+   "cell_type": "code",
+   "execution_count": 0,
+   "metadata": {
+    "application/vnd.databricks.v1+cell": {
+     "cellMetadata": {
+      "byteLimit": 2048000,
+      "implicitDf": true,
+      "rowLimit": 10000
+     },
+     "inputWidgets": {},
+     "nuid": "22571604-fc45-47ca-914c-799329ef653d",
+     "showTitle": false,
+     "tableResultSettingsMap": {},
+     "title": ""
+    }
+   },
+   "outputs": [],
+   "source": [
     "%sql\n",
     "use catalog `hive_metastore`; select * from `default`.`dim_tid` limit 100;"
->>>>>>> 86427e47
    ]
   },
   {
@@ -324,9 +314,6 @@
       "rowLimit": 10000
      },
      "inputWidgets": {},
-<<<<<<< HEAD
-     "nuid": "22571604-fc45-47ca-914c-799329ef653d",
-=======
      "nuid": "10bc55da-9886-4729-82c7-1eff586bd5d0",
      "showTitle": false,
      "tableResultSettingsMap": {},
@@ -350,53 +337,6 @@
      },
      "inputWidgets": {},
      "nuid": "10965ebd-3416-4c55-bc14-9d5f59c37177",
->>>>>>> 86427e47
-     "showTitle": false,
-     "tableResultSettingsMap": {},
-     "title": ""
-    }
-   },
-   "outputs": [],
-   "source": [
-<<<<<<< HEAD
-    "%sql\n",
-    "use catalog `hive_metastore`; select * from `default`.`dim_tid` limit 100;"
-   ]
-  },
-  {
-   "cell_type": "code",
-   "execution_count": 0,
-   "metadata": {
-    "application/vnd.databricks.v1+cell": {
-     "cellMetadata": {
-      "byteLimit": 2048000,
-      "implicitDf": true,
-      "rowLimit": 10000
-     },
-     "inputWidgets": {},
-     "nuid": "10bc55da-9886-4729-82c7-1eff586bd5d0",
-     "showTitle": false,
-     "tableResultSettingsMap": {},
-     "title": ""
-    }
-   },
-   "outputs": [],
-   "source": [
-    "%sql\n",
-    "use catalog `hive_metastore`; select * from `default`.`dim_parkering` limit 100;"
-   ]
-  },
-  {
-   "cell_type": "code",
-   "execution_count": 0,
-   "metadata": {
-    "application/vnd.databricks.v1+cell": {
-     "cellMetadata": {
-      "byteLimit": 2048000,
-      "rowLimit": 10000
-     },
-     "inputWidgets": {},
-     "nuid": "10965ebd-3416-4c55-bc14-9d5f59c37177",
      "showTitle": false,
      "tableResultSettingsMap": {},
      "title": ""
@@ -410,21 +350,12 @@
     "# gold-layer\n",
     "\n",
     "# --------------------------------------------\n",
-=======
-    "# ----------------------------------\n",
-    "# 6. Faktatabell: Parkeringskapasitet\n",
-    "\n",
-    "# gold-layer\n",
-    "\n",
-    "# ----------------------------------\n",
->>>>>>> 86427e47
     "from pyspark.sql.functions import to_date, hour, minute, date_format, to_timestamp, when, lit\n",
     "from pyspark.sql.functions import col, max as max_\n",
     "from pyspark.sql.types import IntegerType\n",
     "\n",
     "\n",
     "# Hent 9 observasjoner per kjøring (én per lokasjon)\n",
-<<<<<<< HEAD
     "\n",
     "# spark.sql(\"TRUNCATE TABLE fakt_parkering\")\n",
     "\n",
@@ -460,23 +391,6 @@
     ")\n",
     "\n",
     "\n",
-=======
-    "\n",
-    "# spark.sql(\"TRUNCATE TABLE fakt_parkering\")\n",
-    "\n",
-    "# Prepare base DataFrame\n",
-    "\n",
-    "new_fakt = df_cleaned.select(\n",
-    "    to_date(\"timestamp\").alias(\"dato\"),\n",
-    "    date_format(to_timestamp(\"timestamp\"), \"HH:mm\").alias(\"klokkeslett\"),\n",
-    "    col(\"Sted\"),\n",
-    "    col(\"Antall_ledige_plasser\").cast(IntegerType()).alias(\"Antall_ledige_plasser\"),\n",
-    "    col(\"timestamp\")\n",
-    ")\n",
-    "\n",
-    "# Save main fact table (append mode if truly incremental)\n",
-    "new_fakt.write.format(\"delta\").mode(\"append\").option(\"mergeSchema\", \"true\").saveAsTable(\"default.fakt_parkering\")\n",
->>>>>>> 86427e47
     "\n",
     "\n",
     "# OPTIMIZE forbedrer lagring og spørringsytelse\n",
